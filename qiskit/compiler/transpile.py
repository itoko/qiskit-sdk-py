--- conflicted
+++ resolved
@@ -31,12 +31,8 @@
 from qiskit.transpiler.exceptions import TranspilerError
 from qiskit.transpiler.instruction_durations import InstructionDurationsType
 from qiskit.transpiler.passes import ApplyLayout
-<<<<<<< HEAD
-from qiskit.transpiler.passes.basis.ms_basis_decomposer import MSBasisDecomposer
 from qiskit.transpiler.passmanager_config import PassManagerConfig
-=======
 from qiskit.converters import isinstanceint, isinstancelist, dag_to_circuit, circuit_to_dag
->>>>>>> 67e00f6e
 from qiskit.transpiler.preset_passmanagers import (level_0_pass_manager,
                                                    level_1_pass_manager,
                                                    level_2_pass_manager,
@@ -337,23 +333,6 @@
         pass_manager_config.initial_layout = _remap_layout_faulty_backend(
             pass_manager_config.initial_layout, transpile_config['faulty_qubits_map'])
 
-<<<<<<< HEAD
-    ms_basis_swap = None
-    if (pass_manager_config.translation_method == 'unroller'
-            and pass_manager_config.basis_gates is not None):
-        # Workaround for ion trap support: If basis gates includes
-        # Mølmer-Sørensen (rxx) and the circuit includes gates outside the basis,
-        # first unroll to u3, cx, then run MSBasisDecomposer to target basis.
-        basic_insts = ['measure', 'reset', 'barrier', 'snapshot', 'delay']
-        device_insts = set(pass_manager_config.basis_gates).union(basic_insts)
-        if 'rxx' in pass_manager_config.basis_gates and \
-                not device_insts >= circuit.count_ops().keys():
-            ms_basis_swap = pass_manager_config.basis_gates
-            pass_manager_config.basis_gates = list(
-                {'u3', 'cx'}.union(pass_manager_config.basis_gates))
-
-=======
->>>>>>> 67e00f6e
     # we choose an appropriate one based on desired optimization level
     level = transpile_config['optimization_level']
 
@@ -368,10 +347,6 @@
     else:
         raise TranspilerError("optimization_level can range from 0 to 3.")
 
-<<<<<<< HEAD
-    if ms_basis_swap is not None:
-        pass_manager.append(MSBasisDecomposer(ms_basis_swap))
-
     if pass_manager_config.scheduling_method is not None:
         if pass_manager_config.basis_gates:
             if 'delay' not in pass_manager_config.basis_gates:
@@ -379,8 +354,6 @@
         else:
             pass_manager_config.basis_gates = ['delay']
 
-=======
->>>>>>> 67e00f6e
     result = pass_manager.run(circuit, callback=transpile_config['callback'],
                               output_name=transpile_config['output_name'])
 
